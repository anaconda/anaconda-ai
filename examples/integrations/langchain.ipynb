--- conflicted
+++ resolved
@@ -6,19 +6,11 @@
    "id": "92d6cb8e-babc-46cb-993b-5369b3979006",
    "metadata": {
     "execution": {
-<<<<<<< HEAD
-     "iopub.execute_input": "2025-04-03T20:12:23.597729Z",
-     "iopub.status.busy": "2025-04-03T20:12:23.596773Z",
-     "iopub.status.idle": "2025-04-03T20:12:24.261842Z",
-     "shell.execute_reply": "2025-04-03T20:12:24.261543Z",
-     "shell.execute_reply.started": "2025-04-03T20:12:23.597675Z"
-=======
      "iopub.execute_input": "2025-04-08T21:57:44.385137Z",
      "iopub.status.busy": "2025-04-08T21:57:44.384680Z",
      "iopub.status.idle": "2025-04-08T21:57:45.129541Z",
      "shell.execute_reply": "2025-04-08T21:57:45.129233Z",
      "shell.execute_reply.started": "2025-04-08T21:57:44.385107Z"
->>>>>>> ea473045
     }
    },
    "outputs": [],
@@ -33,26 +25,16 @@
    "id": "7f66cb26-2445-4b8b-b224-5ff93e2722f3",
    "metadata": {
     "execution": {
-<<<<<<< HEAD
-     "iopub.execute_input": "2025-04-03T20:12:24.262637Z",
-     "iopub.status.busy": "2025-04-03T20:12:24.262495Z",
-     "iopub.status.idle": "2025-04-03T20:12:25.081177Z",
-     "shell.execute_reply": "2025-04-03T20:12:25.080679Z",
-     "shell.execute_reply.started": "2025-04-03T20:12:24.262627Z"
-=======
      "iopub.execute_input": "2025-04-08T21:57:45.714023Z",
      "iopub.status.busy": "2025-04-08T21:57:45.712852Z",
      "iopub.status.idle": "2025-04-08T21:57:46.712907Z",
      "shell.execute_reply": "2025-04-08T21:57:46.712381Z",
      "shell.execute_reply.started": "2025-04-08T21:57:45.713965Z"
->>>>>>> ea473045
     }
    },
    "outputs": [
     {
      "data": {
-<<<<<<< HEAD
-=======
       "application/vnd.jupyter.widget-view+json": {
        "model_id": "6c0e1a6e84904bbfaffe19d2cd8741b3",
        "version_major": 2,
@@ -67,7 +49,6 @@
     },
     {
      "data": {
->>>>>>> ea473045
       "text/html": [
        "<pre style=\"white-space:pre;overflow-x:auto;line-height:normal;font-family:Menlo,'DejaVu Sans Mono',consolas,'Courier New',monospace\"></pre>\n"
       ],
@@ -100,19 +81,11 @@
    "id": "e1b36d30-ee2b-4e10-b625-87a0dd94b88b",
    "metadata": {
     "execution": {
-<<<<<<< HEAD
-     "iopub.execute_input": "2025-04-03T20:01:18.242833Z",
-     "iopub.status.busy": "2025-04-03T20:01:18.242046Z",
-     "iopub.status.idle": "2025-04-03T20:01:18.254555Z",
-     "shell.execute_reply": "2025-04-03T20:01:18.253475Z",
-     "shell.execute_reply.started": "2025-04-03T20:01:18.242797Z"
-=======
      "iopub.execute_input": "2025-04-08T21:57:47.429251Z",
      "iopub.status.busy": "2025-04-08T21:57:47.427788Z",
      "iopub.status.idle": "2025-04-08T21:57:47.437226Z",
      "shell.execute_reply": "2025-04-08T21:57:47.436357Z",
      "shell.execute_reply.started": "2025-04-08T21:57:47.429205Z"
->>>>>>> ea473045
     }
    },
    "outputs": [],
@@ -133,19 +106,11 @@
    "id": "47caa289-d5f5-449d-97bf-217ba84100e6",
    "metadata": {
     "execution": {
-<<<<<<< HEAD
-     "iopub.execute_input": "2025-04-03T20:01:18.686002Z",
-     "iopub.status.busy": "2025-04-03T20:01:18.685547Z",
-     "iopub.status.idle": "2025-04-03T20:01:18.692735Z",
-     "shell.execute_reply": "2025-04-03T20:01:18.690943Z",
-     "shell.execute_reply.started": "2025-04-03T20:01:18.685974Z"
-=======
      "iopub.execute_input": "2025-04-08T21:57:48.792440Z",
      "iopub.status.busy": "2025-04-08T21:57:48.791139Z",
      "iopub.status.idle": "2025-04-08T21:57:48.805208Z",
      "shell.execute_reply": "2025-04-08T21:57:48.804770Z",
      "shell.execute_reply.started": "2025-04-08T21:57:48.792396Z"
->>>>>>> ea473045
     }
    },
    "outputs": [],
@@ -159,19 +124,11 @@
    "id": "9b4ff01c-0034-4e50-b617-4aa6088b2dfa",
    "metadata": {
     "execution": {
-<<<<<<< HEAD
-     "iopub.execute_input": "2025-04-03T20:01:18.849629Z",
-     "iopub.status.busy": "2025-04-03T20:01:18.848812Z",
-     "iopub.status.idle": "2025-04-03T20:01:24.982500Z",
-     "shell.execute_reply": "2025-04-03T20:01:24.982063Z",
-     "shell.execute_reply.started": "2025-04-03T20:01:18.849589Z"
-=======
      "iopub.execute_input": "2025-04-08T21:57:50.451465Z",
      "iopub.status.busy": "2025-04-08T21:57:50.450627Z",
      "iopub.status.idle": "2025-04-08T21:57:58.482111Z",
      "shell.execute_reply": "2025-04-08T21:57:58.481753Z",
      "shell.execute_reply.started": "2025-04-08T21:57:50.451431Z"
->>>>>>> ea473045
     }
    },
    "outputs": [],
@@ -185,19 +142,11 @@
    "id": "0960b82d-51dc-470c-a5b3-050d5404d6ea",
    "metadata": {
     "execution": {
-<<<<<<< HEAD
-     "iopub.execute_input": "2025-04-03T20:01:27.312349Z",
-     "iopub.status.busy": "2025-04-03T20:01:27.311887Z",
-     "iopub.status.idle": "2025-04-03T20:01:27.321137Z",
-     "shell.execute_reply": "2025-04-03T20:01:27.320012Z",
-     "shell.execute_reply.started": "2025-04-03T20:01:27.312321Z"
-=======
      "iopub.execute_input": "2025-04-08T21:57:59.874436Z",
      "iopub.status.busy": "2025-04-08T21:57:59.874008Z",
      "iopub.status.idle": "2025-04-08T21:57:59.887021Z",
      "shell.execute_reply": "2025-04-08T21:57:59.885353Z",
      "shell.execute_reply.started": "2025-04-08T21:57:59.874409Z"
->>>>>>> ea473045
     }
    },
    "outputs": [
@@ -205,52 +154,6 @@
      "name": "stdout",
      "output_type": "stream",
      "text": [
-<<<<<<< HEAD
-      "Here is the Python function that meets the requirements:\n",
-      "\n",
-      "```python\n",
-      "def convert_timezone(datetime: type) -> type:\n",
-      "    \"\"\"\n",
-      "    Convert the given datetime object to the desired time zone. Input type: \"datetime\"\n",
-      "    \n",
-      "    Example usage:\n",
-      "      >>> input_dt = datetime.now().replace(tzinfo=utc)\n",
-      "      >>> tz1_converted = convert_timezone(input_dt)\n",
-      "      >>> # Output is same\n",
-      "      >>> print(f'Format: {tensnake_datetime(tz1_converted)}')\n",
-      "    \"\"\"\n",
-      "    \n",
-      "    # Define target timezone\n",
-      "    utc = pytz.utc\n",
-      "    tzname = input()\n",
-      "    \n",
-      "    # Get local time\n",
-      "    now = datetime.now(timezone=utc)  # Convert to UTC timezone as input\n",
-      "    local_dt = now.replace(tzinfo=utc).astimezone(pytz.timezone(tzname))  # Local time converted to target timezone\n",
-      "    \n",
-      "    return local_dt\n",
-      "```\n",
-      "\n",
-      "Explanation:\n",
-      "- The `convert_timezone` function takes a `datetime` object as input and converts it to the desired UTC time zone using pytz's timezone utility. If `utc` is passed, the datetime will be converted to UTC (with no error); otherwise, it will be converted to the specified target timezone defined by the value of `tzname`.\n",
-      "- The `timezone=utc` argument is used to convert the local time from UTC to a datetime object in the same timezone. The actual conversion may differ based on the availability of the target UTC time zone in pytz and your Python installation, but in practice this function should always return a UTC datetime unless it's configured wrong or incorrectly specified.\n",
-      "- To use the `convert_timezone` function, you can call it with an instant `datetime` object like so:\n",
-      "  ```python\n",
-      "  from datetime import now\n",
-      "  tz1_converted = convert_timezone(now)\n",
-      "  print(\"Format:\", tensnake_datetime(tz1_converted))\n",
-      "  ```\n",
-      "  This assumes that your local time zone has the following format according to strftime(\"%a, %d %b %Y,%I:%M%p\", loc=localtime): \"2021-04-30 18:59:23\". If not, you may need to adjust the UTC zone offset in your Python installation accordingly.\n",
-      "\n",
-      "Example usage:\n",
-      "```python\n",
-      ">>> now = datetime.now()\n",
-      ">>> tz1_converted = convert_timezone(now)\n",
-      ">>> print(\"Format:\", tensnake_datetime(tz1_converted)) # Output is same\n",
-      ">>>\n",
-      ">>> time_now = tensnake_datetime(now, tzname=\"US/Eastern\")\n",
-      "```\n"
-=======
       "def convert_timezone(dt: datetime, target_tz: str) -> datetime:\n",
       "    \"\"\"\n",
       "    Converts the input datetime object to the specified timezone.\n",
@@ -269,7 +172,6 @@
       "# target_timezone = 'US/Eastern'\n",
       "# converted_datetime = convert_timezone(input_datetime, target_timezone)\n",
       "# print(converted_datetime)\n"
->>>>>>> ea473045
      ]
     },
     {
