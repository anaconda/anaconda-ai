--- conflicted
+++ resolved
@@ -5,19 +5,11 @@
    "execution_count": 1,
    "metadata": {
     "execution": {
-<<<<<<< HEAD
-     "iopub.execute_input": "2025-04-03T19:59:26.689543Z",
-     "iopub.status.busy": "2025-04-03T19:59:26.689122Z",
-     "iopub.status.idle": "2025-04-03T19:59:27.602050Z",
-     "shell.execute_reply": "2025-04-03T19:59:27.601660Z",
-     "shell.execute_reply.started": "2025-04-03T19:59:26.689516Z"
-=======
      "iopub.execute_input": "2025-04-08T21:59:52.978695Z",
      "iopub.status.busy": "2025-04-08T21:59:52.978277Z",
      "iopub.status.idle": "2025-04-08T21:59:54.198085Z",
      "shell.execute_reply": "2025-04-08T21:59:54.197777Z",
      "shell.execute_reply.started": "2025-04-08T21:59:52.978660Z"
->>>>>>> ea473045
     }
    },
    "outputs": [],
@@ -27,16 +19,6 @@
   },
   {
    "cell_type": "code",
-<<<<<<< HEAD
-   "execution_count": 4,
-   "metadata": {
-    "execution": {
-     "iopub.execute_input": "2025-04-03T19:59:52.798697Z",
-     "iopub.status.busy": "2025-04-03T19:59:52.797359Z",
-     "iopub.status.idle": "2025-04-03T19:59:53.451769Z",
-     "shell.execute_reply": "2025-04-03T19:59:53.450736Z",
-     "shell.execute_reply.started": "2025-04-03T19:59:52.798646Z"
-=======
    "execution_count": 2,
    "metadata": {
     "execution": {
@@ -45,14 +27,11 @@
      "iopub.status.idle": "2025-04-08T21:59:55.753815Z",
      "shell.execute_reply": "2025-04-08T21:59:55.752953Z",
      "shell.execute_reply.started": "2025-04-08T21:59:54.677840Z"
->>>>>>> ea473045
     }
    },
    "outputs": [
     {
      "data": {
-<<<<<<< HEAD
-=======
       "application/vnd.jupyter.widget-view+json": {
        "model_id": "5a423e906f5c48cf879d571eca26095b",
        "version_major": 2,
@@ -67,7 +46,6 @@
     },
     {
      "data": {
->>>>>>> ea473045
       "text/html": [
        "<pre style=\"white-space:pre;overflow-x:auto;line-height:normal;font-family:Menlo,'DejaVu Sans Mono',consolas,'Courier New',monospace\"></pre>\n"
       ],
@@ -96,16 +74,6 @@
   },
   {
    "cell_type": "code",
-<<<<<<< HEAD
-   "execution_count": 5,
-   "metadata": {
-    "execution": {
-     "iopub.execute_input": "2025-04-03T19:59:58.411578Z",
-     "iopub.status.busy": "2025-04-03T19:59:58.410714Z",
-     "iopub.status.idle": "2025-04-03T20:00:01.598879Z",
-     "shell.execute_reply": "2025-04-03T20:00:01.597693Z",
-     "shell.execute_reply.started": "2025-04-03T19:59:58.411539Z"
-=======
    "execution_count": 3,
    "metadata": {
     "execution": {
@@ -114,24 +82,16 @@
      "iopub.status.idle": "2025-04-08T21:59:59.458745Z",
      "shell.execute_reply": "2025-04-08T21:59:59.455598Z",
      "shell.execute_reply.started": "2025-04-08T21:59:56.342924Z"
->>>>>>> ea473045
     }
    },
    "outputs": [
     {
      "data": {
       "text/plain": [
-<<<<<<< HEAD
-       "CompletionResponse(text='Pi, also known as the mathematical constant π (pronounced \"pi\"), is a number that represents the ratio of circumference to diameter of a circle. It is defined as:\\n\\n1/4 * π * r^2 = 1\\nwhere r is the radius of the circle.\\n\\nThe value of pi is approximately 3.14159265358979323846264338327950288419716939937510582097494459230781640628620899862803482534259100562855332008978244581563184194398076923078164060869801852895507816159375.\\n\\nPi is used in various fields, including mathematics, physics, and engineering, where it is used to calculate a variety of things such as the circumference of a circle, the area of a sphere, and the velocity of sound. It is also used in many scientific and mathematical formulas, such as the formula for the volume of a cylinder or the formula for the surface area of a sphere.', additional_kwargs={}, raw=ChatCompletion(id='chatcmpl-901', choices=[Choice(finish_reason='stop', index=0, logprobs=None, message=ChatCompletionMessage(content='Pi, also known as the mathematical constant π (pronounced \"pi\"), is a number that represents the ratio of circumference to diameter of a circle. It is defined as:\\n\\n1/4 * π * r^2 = 1\\nwhere r is the radius of the circle.\\n\\nThe value of pi is approximately 3.14159265358979323846264338327950288419716939937510582097494459230781640628620899862803482534259100562855332008978244581563184194398076923078164060869801852895507816159375.\\n\\nPi is used in various fields, including mathematics, physics, and engineering, where it is used to calculate a variety of things such as the circumference of a circle, the area of a sphere, and the velocity of sound. It is also used in many scientific and mathematical formulas, such as the formula for the volume of a cylinder or the formula for the surface area of a sphere.', refusal=None, role='assistant', audio=None, function_call=None, tool_calls=None))], created=1743710401, model='TinyLlama-1.1B-Chat-v1.0_Q4_K_M.gguf', object='chat.completion', service_tier=None, system_fingerprint='fp_ollama', usage=CompletionUsage(completion_tokens=327, prompt_tokens=21, total_tokens=348, completion_tokens_details=None, prompt_tokens_details=None)), logprobs=None, delta=None)"
-      ]
-     },
-     "execution_count": 5,
-=======
        "CompletionResponse(text=\"Pi (π) is a mathematical constant that represents the ratio of a circle's circumference to its diameter. Its value is approximately 3.14159. Pi is an irrational number, meaning it cannot be expressed as a simple fraction and its decimal representation never ends or repeats. It is a fundamental constant in mathematics and has various applications in geometry, trigonometry, and physics.\", additional_kwargs={}, raw=ChatCompletion(id='chatcmpl-rqIeNUFr3lFYdrOjxmB39UZmeLELDfDZ', choices=[Choice(finish_reason='stop', index=0, logprobs=None, message=ChatCompletionMessage(content=\"Pi (π) is a mathematical constant that represents the ratio of a circle's circumference to its diameter. Its value is approximately 3.14159. Pi is an irrational number, meaning it cannot be expressed as a simple fraction and its decimal representation never ends or repeats. It is a fundamental constant in mathematics and has various applications in geometry, trigonometry, and physics.\", refusal=None, role='assistant', audio=None, function_call=None, tool_calls=None))], created=1744149599, model='OpenHermes-2.5-Mistral-7B_Q4_K_M.gguf', object='chat.completion', service_tier=None, system_fingerprint='b4578-d35af7061', usage=CompletionUsage(completion_tokens=86, prompt_tokens=14, total_tokens=100, completion_tokens_details=None, prompt_tokens_details=None), timings={'prompt_n': 14, 'prompt_ms': 166.143, 'prompt_per_token_ms': 11.867357142857143, 'prompt_per_second': 84.26475987552891, 'predicted_n': 86, 'predicted_ms': 2865.184, 'predicted_per_token_ms': 33.31609302325582, 'predicted_per_second': 30.015524308386475}), logprobs=None, delta=None)"
       ]
      },
      "execution_count": 3,
->>>>>>> ea473045
      "metadata": {},
      "output_type": "execute_result"
     }
@@ -142,16 +102,6 @@
   },
   {
    "cell_type": "code",
-<<<<<<< HEAD
-   "execution_count": 6,
-   "metadata": {
-    "execution": {
-     "iopub.execute_input": "2025-04-03T20:00:02.547152Z",
-     "iopub.status.busy": "2025-04-03T20:00:02.546696Z",
-     "iopub.status.idle": "2025-04-03T20:00:02.556697Z",
-     "shell.execute_reply": "2025-04-03T20:00:02.555718Z",
-     "shell.execute_reply.started": "2025-04-03T20:00:02.547125Z"
-=======
    "execution_count": 4,
    "metadata": {
     "execution": {
@@ -160,24 +110,16 @@
      "iopub.status.idle": "2025-04-08T22:00:00.416988Z",
      "shell.execute_reply": "2025-04-08T22:00:00.416200Z",
      "shell.execute_reply.started": "2025-04-08T22:00:00.405094Z"
->>>>>>> ea473045
     }
    },
    "outputs": [
     {
      "data": {
       "text/plain": [
-<<<<<<< HEAD
-       "AnacondaLLMMetadata(context_window=2048, num_output=-1, is_chat_model=True, is_function_calling_model=False, model_name='TinyLlama-1.1B-Chat-v1.0_Q4_K_M.gguf', system_role=<MessageRole.SYSTEM: 'system'>, server_config={'apiParams': {'host': 'localhost', 'port': 11434}})"
-      ]
-     },
-     "execution_count": 6,
-=======
        "AnacondaLLMMetadata(context_window=32768, num_output=-1, is_chat_model=True, is_function_calling_model=False, model_name='OpenHermes-2.5-Mistral-7B_Q4_K_M.gguf', system_role=<MessageRole.SYSTEM: 'system'>, server_config={'apiParams': {'host': '127.0.0.1', 'port': 56537}})"
       ]
      },
      "execution_count": 4,
->>>>>>> ea473045
      "metadata": {},
      "output_type": "execute_result"
     }
