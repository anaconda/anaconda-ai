from time import sleep, time
from typing import Optional, Any, Union

from requests import PreparedRequest, Response
from requests.auth import AuthBase
from requests.exceptions import ConnectionError
from rich.console import Console
import rich.progress
from urllib.parse import quote

from .. import __version__ as version
from ..config import AnacondaAIConfig
from .base import (
    GenericClient,
    ModelSummary,
    ModelQuantization,
    BaseModels,
    BaseServers,
    ServerConfig,
    Server,
)
from ..utils import find_free_port
<<<<<<< HEAD
=======

DOWNLOAD_START_DELAY = 8
>>>>>>> ea473045


class AINavigatorModels(BaseModels):
    def list(self) -> list[ModelSummary]:
        res = self._client.get("api/models")
        res.raise_for_status()
        model_catalog = res.json()["data"]

        models = []
        for model in model_catalog:
            quoted = quote(model["id"], safe="")
            res = self._client.get(f"api/models/{quoted}/files")
            res.raise_for_status()
            files = res.json()["data"]
            model["metadata"]["files"] = files

            model_summary = ModelSummary(**model)
            models.append(model_summary)
        return models

    def _download(
        self,
        model_summary: ModelSummary,
        quantization: ModelQuantization,
        show_progress: bool = True,
        console: Optional[Console] = None,
    ) -> None:
        model_id = quote(model_summary.id, safe="")
        url = f"api/models/{model_id}/files/{quantization.id}"

        size = quantization.sizeBytes
        console = Console() if console is None else console
        stream_progress = rich.progress.Progress(
            rich.progress.TextColumn("[progress.description]{task.description}"),
            rich.progress.BarColumn(),
            rich.progress.DownloadColumn(),
            rich.progress.TransferSpeedColumn(),
            rich.progress.TimeRemainingColumn(elapsed_when_finished=True),
            console=console,
            refresh_per_second=10,
        )
        description = f"Downloading {quantization.modelFileName}"
        task = stream_progress.add_task(
            description=description,
            total=int(size),
            visible=show_progress,
        )

        res = self._client.patch(url, json={"action": "start"})
        res.raise_for_status()
        status = res.json()["data"]
        status_msg = status["status"]
        if status.get("progress", {}).get("paused", False):
            res = self._client.patch(url, json={"action": "resume"})
            res.raise_for_status()
            status = res.json()["data"]
            status_msg = status["status"]

        if status_msg != "in_progress":
            raise RuntimeError(
                f"Cannot initiate download of {quantization.modelFileName}"
            )

        with stream_progress as progress_bar:
            t0 = time()
            res = self._client.get(url)
            res.raise_for_status()
            status = res.json()["data"]
            # Must wait until the download officially
            # starts then we can poll for progress
            elapsed = time() - t0
            while "downloadStatus" not in status and elapsed <= DOWNLOAD_START_DELAY:
                res = self._client.get(url)
                res.raise_for_status()
                status = res.json()["data"]
                elapsed = time() - t0

            while True:
                res = self._client.get(url)
                res.raise_for_status()
                status = res.json()["data"]
                if status["isDownloaded"]:
                    break

                download_status = status.get("downloadStatus", {})
                if download_status.get("status", "") == "in_progress":
                    downloaded = download_status.get("progress", {}).get(
                        "transferredBytes", 0
                    )
                    progress_bar.update(task, completed=downloaded)
                    sleep(0.1)
                else:
                    break

    def _delete(
        self, model_summary: ModelSummary, quantization: ModelQuantization
    ) -> None:
        model_id = quote(model_summary.id, safe="")
        url = f"api/models/{model_id}/files/{quantization.id}"
        res = self._client.delete(url)
        res.raise_for_status()


class AINavigatorServers(BaseServers):
    def list(self) -> list[Server]:
        res = self._client.get("api/servers")
        res.raise_for_status()
        servers = []
        for s in res.json()["data"]:
            if "id" not in s:
                continue
            server = Server(**s)
            server._client = self._client
            servers.append(server)
        return servers

    def _create(
        self,
        server_config: ServerConfig,
    ) -> Server:
        if not server_config.apiParams.port or server_config.apiParams.port == 0:
            port = find_free_port()
            server_config.apiParams.port = port

        if not server_config.apiParams.host:
            server_config.apiParams.host = "127.0.0.1"

        body = {
            "serverConfig": server_config.model_dump(exclude={"id"}),
        }

        res = self._client.post("api/servers", json=body)
        res.raise_for_status()
        server = Server(**res.json()["data"])
        return server

    def _start(self, server_id: str) -> None:
        res = self._client.patch(f"api/servers/{server_id}", json={"action": "start"})
        res.raise_for_status()

    def _status(self, server_id: str) -> str:
        res = self._client.get(f"api/servers/{server_id}")
        res.raise_for_status()
        status = res.json()["data"]["status"]
        return status

    def _stop(self, server_id: str) -> None:
        res = self._client.patch(f"api/servers/{server_id}", json={"action": "stop"})
        if not res.ok:
            if (
                res.status_code == 400
                and res.json().get("error", {}).get("code", "") == "SERVER_NOT_RUNNING"
            ):
                return
            else:
                res.raise_for_status()

    def _delete(self, server_id: str) -> None:
        res = self._client.delete(f"api/servers/{server_id}")
        res.raise_for_status()


class AINavigatorAPIKey(AuthBase):
    def __init__(self, config: AnacondaAIConfig) -> None:
        self.config = config
        super().__init__()

    def __call__(self, r: PreparedRequest) -> PreparedRequest:
        api_key = self.config.backends.ai_navigator.api_key
        r.headers["Authorization"] = f"Bearer {api_key}"
        return r


class AINavigatorClient(GenericClient):
    _user_agent = f"anaconda-ai/{version}"
    auth: AuthBase

    def __init__(self, port: Optional[int] = None, app_name: Optional[str] = None):
        kwargs: dict[str, Any] = {"backends": {"ai_navigator": {}}}
        if port is not None:
            kwargs["backends"]["ai_navigator"]["port"] = port
        if app_name is not None:
            kwargs["backends"]["ai_navigator"]["app_name"] = app_name

        self._config = AnacondaAIConfig(**kwargs)

        domain = f"localhost:{self._config.backends.ai_navigator.port}"

        super().__init__(domain=domain, ssl_verify=False)

        self._base_uri = f"http://{domain}"

        self.models = AINavigatorModels(self)
        self.servers = AINavigatorServers(self)
        self.auth = AINavigatorAPIKey(self._config)

    def request(
        self,
        method: Union[str, bytes],
        url: Union[str, bytes],
        *args: Any,
        **kwargs: Any,
    ) -> Response:
        try:
            response = super().request(method, url, *args, **kwargs)
        except ConnectionError:
            raise RuntimeError(
                "Could not connect to AI Navigator. It may not be running."
            )

        return response<|MERGE_RESOLUTION|>--- conflicted
+++ resolved
@@ -20,11 +20,8 @@
     Server,
 )
 from ..utils import find_free_port
-<<<<<<< HEAD
-=======
 
 DOWNLOAD_START_DELAY = 8
->>>>>>> ea473045
 
 
 class AINavigatorModels(BaseModels):
